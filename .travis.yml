--- conflicted
+++ resolved
@@ -1,14 +1,8 @@
 sudo: false
 cache:
-<<<<<<< HEAD
-  directories:
-  - $HOME/.gradle
-
-=======
   directories: 
   - $HOME/.gradle
   
->>>>>>> 4a185a80
 language: java
 
 jdk:
