--- conflicted
+++ resolved
@@ -51,23 +51,7 @@
  *
  * @author Jaroslav Bachorik
  */
-<<<<<<< HEAD
-abstract public class InstrumentorTestBase {
-    protected static class Trace {
-        final byte[] content;
-        final List<OnMethod> onMethods;
-        public final String className;
-
-        public Trace(byte[] content, List<OnMethod> onMethods, String className) {
-            this.content = content;
-            this.onMethods = onMethods;
-            this.className = className;
-        }
-    }
-
-=======
 public abstract class InstrumentorTestBase {
->>>>>>> 4a185a80
     private static final boolean DEBUG = true;
 
     private static Unsafe unsafe;
@@ -96,13 +80,10 @@
     @Before
     public void startup() {
         try {
-<<<<<<< HEAD
-=======
             originalBC = null;
             transformedBC = null;
             originalTrace = null;
             transformedTrace = null;
->>>>>>> 4a185a80
             resetClassLoader();
 
             Field lastFld = MethodID.class.getDeclaredField("lastMehodId");
@@ -278,17 +259,9 @@
             System.err.println("=== Loaded Trace: " + name + "\n");
             System.err.println(asmify(originalTrace));
         }
-<<<<<<< HEAD
-        ClassWriter writer = InstrumentUtils.newClassWriter();
-        Verifier verifier = new Verifier(new Preprocessor(writer), unsafe);
-        InstrumentUtils.accept(new ClassReader(originalTrace), verifier);
-        Trace t =  new Trace(writer.toByteArray(), verifier.getOnMethods(), verifier.getClassName());
-        transformedTrace = t.content;
-=======
         BTraceClassNode bcn = BTraceClassNode.from(originalTrace, unsafe);
 //        Trace t =  new Trace(bcn.getBytecode(), bcn.getOnMethods(), verifier.getReachableCalls(), bcn.name);
         transformedTrace = bcn.getBytecode();
->>>>>>> 4a185a80
         if (DEBUG) {
 //            writer = InstrumentUtils.newClassWriter();
 //            InstrumentUtils.accept(new ClassReader(originalTrace), new Preprocessor1(writer));
@@ -296,11 +269,7 @@
 //            System.err.println(asmify(writer.toByteArray()));
             System.err.println(asmify(transformedTrace));
         }
-<<<<<<< HEAD
-        return t;
-=======
         return bcn;
->>>>>>> 4a185a80
     }
 
     protected byte[] loadTargetClass(String name) throws IOException {
