/*
 * Copyright (c) 2008, 2015, Oracle and/or its affiliates. All rights reserved.
 * DO NOT ALTER OR REMOVE COPYRIGHT NOTICES OR THIS FILE HEADER.
 *
 * This code is free software; you can redistribute it and/or modify it
 * under the terms of the GNU General Public License version 2 only, as
 * published by the Free Software Foundation.  Oracle designates this
 * particular file as subject to the "Classpath" exception as provided
 * by Oracle in the LICENSE file that accompanied this code.
 *
 * This code is distributed in the hope that it will be useful, but WITHOUT
 * ANY WARRANTY; without even the implied warranty of MERCHANTABILITY or
 * FITNESS FOR A PARTICULAR PURPOSE.  See the GNU General Public License
 * version 2 for more details (a copy is included in the LICENSE file that
 * accompanied this code).
 *
 * You should have received a copy of the GNU General Public License version
 * 2 along with this work; if not, write to the Free Software Foundation,
 * Inc., 51 Franklin St, Fifth Floor, Boston, MA 02110-1301 USA.
 *
 * Please contact Oracle, 500 Oracle Parkway, Redwood Shores, CA 94065 USA
 * or visit www.oracle.com if you need additional information or have any
 * questions.
 */

package com.sun.btrace;

import com.sun.btrace.instr.RunnableGenerator;
import java.lang.management.ManagementFactory;
import java.lang.instrument.Instrumentation;
import java.lang.reflect.Method;
import java.lang.reflect.Modifier;
import java.net.URI;
import java.nio.ByteBuffer;
import java.nio.ByteOrder;
import java.security.AccessController;
import java.security.PrivilegedAction;
import java.security.PrivilegedExceptionAction;
import java.util.concurrent.Executors;
import java.util.concurrent.ExecutorService;
import java.util.concurrent.atomic.AtomicInteger;
import java.util.concurrent.atomic.AtomicLong;
import com.sun.management.HotSpotDiagnosticMXBean;
import com.sun.btrace.aggregation.Aggregation;
import com.sun.btrace.aggregation.AggregationKey;
import com.sun.btrace.aggregation.AggregationFunction;
import com.sun.btrace.annotations.OnError;
import com.sun.btrace.annotations.OnExit;
import com.sun.btrace.annotations.OnTimer;
import com.sun.btrace.annotations.OnEvent;
import com.sun.btrace.annotations.OnLowMemory;
import com.sun.btrace.comm.Command;
import com.sun.btrace.comm.ErrorCommand;
import com.sun.btrace.comm.EventCommand;
import com.sun.btrace.comm.ExitCommand;
import com.sun.btrace.comm.MessageCommand;
import com.sun.btrace.comm.NumberDataCommand;
import com.sun.btrace.comm.NumberMapDataCommand;
import com.sun.btrace.comm.StringMapDataCommand;
import com.sun.btrace.comm.GridDataCommand;
import com.sun.btrace.org.jctools.queues.MessagePassingQueue;
import com.sun.btrace.org.jctools.queues.MpmcArrayQueue;
import com.sun.btrace.org.jctools.queues.MpscArrayQueue;
import com.sun.btrace.profiling.MethodInvocationProfiler;

import java.lang.management.GarbageCollectorMXBean;

import java.io.BufferedInputStream;
import java.io.BufferedOutputStream;
import java.io.BufferedWriter;
import java.io.File;
import java.io.FileInputStream;
import java.io.FileOutputStream;
import java.io.FileWriter;
import java.io.IOException;
import java.io.InputStream;
import java.io.ObjectOutputStream;
import java.lang.management.LockInfo;
import java.lang.management.MemoryMXBean;
import java.lang.management.MemoryNotificationInfo;
import java.lang.management.MemoryPoolMXBean;
import java.lang.management.MemoryUsage;
import java.lang.management.MonitorInfo;
import java.lang.management.RuntimeMXBean;
import java.lang.management.ThreadInfo;
import java.lang.management.ThreadMXBean;
import java.util.ArrayDeque;
import java.util.ArrayList;
import java.util.Collection;
import java.util.Deque;
import java.util.HashMap;
import java.util.Iterator;
import java.util.List;
import java.util.Map;
import java.util.Properties;
import java.util.Set;
import java.util.Timer;
import java.util.TimerTask;
import java.util.WeakHashMap;
import java.util.concurrent.ConcurrentHashMap;
import java.util.concurrent.ThreadFactory;
import javax.management.ListenerNotFoundException;
import javax.management.MBeanServer;
import javax.management.Notification;
import javax.management.NotificationEmitter;
import javax.management.NotificationListener;
import javax.management.ObjectName;
import javax.management.openmbean.CompositeData;

import java.lang.management.OperatingSystemMXBean;
import java.lang.reflect.Field;
import java.util.HashSet;
<<<<<<< HEAD
import java.util.Queue;
=======
>>>>>>> 4a185a80
import java.util.concurrent.Callable;
import java.util.concurrent.atomic.AtomicBoolean;

import sun.misc.Perf;
import sun.misc.Unsafe;
import sun.reflect.CallerSensitive;
import sun.reflect.Reflection;
import sun.security.action.GetPropertyAction;


/**
 * Helper class used by BTrace built-in functions and
 * also acts runtime "manager" for a specific BTrace client
 * and sends Commands to the CommandListener passed.
 *
 * @author A. Sundararajan
 * @author Christian Glencross (aggregation support)
 * @author Joachim Skeie (GC MBean support, advanced Deque manipulation)
 * @author KLynch
 */
public final class BTraceRuntime  {
    private static final class RTWrapper {
       private BTraceRuntime rt = null;

        boolean set(BTraceRuntime other) {
            if (rt != null && other != null) return false;
            rt = other;
            return true;
        }

        void escape(Callable<Void> c) {
            BTraceRuntime oldRuntime = rt;
            rt = null;
            try {
                c.call();
            } catch (Exception ignored) {
            } finally {
                if (oldRuntime != null) {
                    rt = oldRuntime;
                }
            }
        }
    }

    private static final class ConsumerWrapper implements MessagePassingQueue.Consumer<Command> {
        private final CommandListener cmdHandler;
        private final AtomicBoolean exitSignal;

        public ConsumerWrapper(CommandListener cmdHandler, AtomicBoolean exitSignal) {
            this.cmdHandler = cmdHandler;
            this.exitSignal = exitSignal;
        }

        @Override
        public void accept(Command t) {
            try {
                cmdHandler.onCommand(t);
            } catch (IOException e) {
                e.printStackTrace(System.err);
            }
            if (t.getType() == Command.EXIT) {
                exitSignal.set(true);
            }
        }
    }
    // we need Unsafe to load BTrace class bytes as
    // bootstrap class
    private static volatile Unsafe unsafe = null;

    private static Properties dotWriterProps;

    // a dummy BTraceRuntime instance
    private static BTraceRuntime dummy;

    // are we running with DTrace support enabled?
    private static boolean dtraceEnabled;

    private static final boolean messageTimestamp = false;
    private static final String LINE_SEPARATOR;

    private static boolean isNewerThan8 = false;

    // the command FIFO queue related settings
    private static final int CMD_QUEUE_LIMIT_DEFAULT = 100;
    public static final String CMD_QUEUE_LIMIT_KEY = "com.sun.btrace.runtime.cmdQueueLimit";

    // the command FIFO queue upper limit
    private static int CMD_QUEUE_LIMIT;

    static {
        setupCmdQueueParams();

        try {
            Reflection.class.getMethod("getCallerClass");
            isNewerThan8 = true;
        } catch (NoSuchMethodException | SecurityException ex) {
            // ignore
        }
        // ignore


        dummy = new BTraceRuntime();
        LINE_SEPARATOR = System.getProperty("line.separator");
    }

    private static ThreadLocal<RTWrapper> rt = new ThreadLocal<RTWrapper>() {
        @Override
        protected RTWrapper initialValue() {
            return new RTWrapper();
        }
    };

    // BTraceRuntime against BTrace class name
    private static Map<String, BTraceRuntime> runtimes = new ConcurrentHashMap<>();

    // a set of all the client names connected so far
    private static Set<String> clients = new HashSet<>();

    // jvmstat related stuff
    // to read and write perf counters
    private static volatile Perf perf;
    // interface to read perf counters of this process
    private static volatile PerfReader perfReader;
    // performance counters created by this client
    private static Map<String, ByteBuffer> counters = new HashMap<>();

    // Few MBeans used to implement certain built-in functions
    private static volatile HotSpotDiagnosticMXBean hotspotMBean;
    private static volatile MemoryMXBean memoryMBean;
    private static volatile RuntimeMXBean runtimeMBean;
    private static volatile ThreadMXBean threadMBean;
    private static volatile List<GarbageCollectorMXBean> gcBeanList;
    private static volatile List<MemoryPoolMXBean> memPoolList;
    private static volatile OperatingSystemMXBean operatingSystemMXBean;

    // bytecode generator that generates Runnable implementations
    private static RunnableGenerator runnableGenerator;

    // Per-client state starts here.

    private final DebugSupport debug;

    // current thread's exception
    private ThreadLocal<Throwable> currentException = new ThreadLocal<>();

    // "command line" args supplied by client
    private final String[] args;

    // whether current runtime has been disabled?
    private volatile boolean disabled;

    // Class object of the BTrace class [of this client]
    private final String className;

    // BTrace Class object corresponding to this client
    private Class clazz;

    // instrumentation level field for each runtime
    private Field level;

    // does the client have exit action?
    private Method exitHandler;

    // does the client have exception handler action?
    private Method exceptionHandler;

    // array of timer callback methods
    private Method[] timerHandlers;

    // map of client event handling methods
    private Map<String, Method> eventHandlers;

    // low memory handlers
    private Map<String, Method> lowMemHandlers;

    // timer to run profile provider actions
    private volatile Timer timer;

    // executer to run low memory handlers
    private volatile ExecutorService threadPool;
    // Memory MBean listener
    private volatile NotificationListener memoryListener;

    // Command queue for the client
<<<<<<< HEAD
    private volatile MpscArrayQueue<Command> queue;
=======
    private final MpscArrayQueue<Command> queue;
>>>>>>> 4a185a80

    private static class SpeculativeQueueManager {
        // maximum number of speculative buffers
        private static final int MAX_SPECULATIVE_BUFFERS = Short.MAX_VALUE;
        // per buffer message limit
        private static final int MAX_SPECULATIVE_MSG_LIMIT = Short.MAX_VALUE;
        // next speculative buffer id
        private int nextSpeculationId;
        // speculative buffers map
        private ConcurrentHashMap<Integer, MpmcArrayQueue<Command>> speculativeQueues;
        // per thread current speculative buffer id
        private ThreadLocal<Integer> currentSpeculationId;

        SpeculativeQueueManager() {
            speculativeQueues = new ConcurrentHashMap<>();
            currentSpeculationId = new ThreadLocal<>();
        }

        void clear() {
            speculativeQueues.clear();
            speculativeQueues = null;
            currentSpeculationId.remove();
            currentSpeculationId = null;
        }

        int speculation() {
            int nextId = getNextSpeculationId();
            if (nextId != -1) {
                speculativeQueues.put(nextId,
                        new MpmcArrayQueue<Command>(MAX_SPECULATIVE_MSG_LIMIT));
            }
            return nextId;
        }

        boolean send(Command cmd) {
            if (currentSpeculationId != null){
                Integer curId = currentSpeculationId.get();
                if ((curId != null) && (cmd.getType() != Command.EXIT)) {
                    MpmcArrayQueue<Command> sb = speculativeQueues.get(curId);
                    if (sb != null) {
                        if (!sb.offer(cmd)) {
                            sb.clear();
                            sb.offer(new MessageCommand("speculative buffer overflow: " + curId));
                        }
                        return true;
                    }
                }
            }
            return false;
        }

        void speculate(int id) {
            validateId(id);
            currentSpeculationId.set(id);
        }

        void commit(int id, MpscArrayQueue<Command> result) {
            validateId(id);
            currentSpeculationId.set(null);
            final MpmcArrayQueue<Command> sb = speculativeQueues.get(id);
            if (sb != null) {
                result.addAll(sb);
                sb.clear();
            }
        }

        void discard(int id) {
            validateId(id);
            currentSpeculationId.set(null);
            speculativeQueues.get(id).clear();
        }

        // -- Internals only below this point
        private synchronized int getNextSpeculationId() {
            if (nextSpeculationId == MAX_SPECULATIVE_BUFFERS) {
                return -1;
            }
            return nextSpeculationId++;
        }

        private void validateId(int id) {
            if (! speculativeQueues.containsKey(id)) {
                throw new RuntimeException("invalid speculative buffer id: " + id);
            }
        }
    }
    // per client speculative buffer manager
    private final SpeculativeQueueManager specQueueManager;
    // background thread that sends Commands to the handler
    private volatile Thread cmdThread;
<<<<<<< HEAD
    private Instrumentation instrumentation;
=======
    private final Instrumentation instrumentation;

    private final AtomicBoolean exitting = new AtomicBoolean(false);
    private final MessagePassingQueue.WaitStrategy waitStrategy = new MessagePassingQueue.WaitStrategy() {
        @Override
        public int idle(int i) {
            if (exitting.get()) return 0;
            try {
                if (i < 3000) {
                    Thread.yield();
                } else if (i < 3100) {
                    Thread.sleep(1);
                } else {
                    Thread.sleep(500);
                }
            } catch (InterruptedException e) {
            }
            return i+1;
        }
    };
    private final MessagePassingQueue.ExitCondition exitCondition = new MessagePassingQueue.ExitCondition() {
        @Override
        public boolean keepRunning() {
            return !exitting.get();
        }
    };
>>>>>>> 4a185a80

    private final AtomicBoolean exitting = new AtomicBoolean(false);
    private final MessagePassingQueue.WaitStrategy waitStrategy = new MessagePassingQueue.WaitStrategy() {
        @Override
        public int idle(int i) {
            if (exitting.get()) return 0;
            try {
                if (i < 3000) {
                    Thread.yield();
                } else if (i < 3100) {
                    Thread.sleep(1);
                } else {
                    Thread.sleep(500);
                }
            } catch (InterruptedException e) {
            }
            return i+1;
        }
    };
    private final MessagePassingQueue.ExitCondition exitCondition = new MessagePassingQueue.ExitCondition() {
        @Override
        public boolean keepRunning() {
            return !exitting.get();
        }
    };

    private BTraceRuntime() {
        debug = new DebugSupport(null);
        args = null;
        queue = null;
        specQueueManager = null;
        className = null;
        instrumentation = null;
    }

    public BTraceRuntime(final String className, String[] args,
                         final CommandListener cmdListener,
                         DebugSupport ds, Instrumentation inst) {
        this.args = args;
        this.queue = new MpscArrayQueue<>(CMD_QUEUE_LIMIT_DEFAULT);
        this.specQueueManager = new SpeculativeQueueManager();
        this.className = className;
        this.instrumentation = inst;
        this.debug = ds != null ? ds : new DebugSupport(null);

        runtimes.put(className, this);
        clients.add(className);
        this.cmdThread = new Thread(new Runnable() {
            @Override
            public void run() {
                try {
                    BTraceRuntime.enter();
                    queue.drain(
                        new ConsumerWrapper(cmdListener, exitting),
                        waitStrategy, exitCondition
                    );
                } finally {
                    runtimes.remove(className);
                    queue.clear();
                    specQueueManager.clear();
                    BTraceRuntime.leave();
                    disabled = true;
                }
            }
        });
        cmdThread.setDaemon(true);
        cmdThread.start();
    }

    public static void initUnsafe() {
        if (unsafe == null) {
            unsafe = Unsafe.getUnsafe();
        }
    }

    static int getInstrumentationLevel() {
        BTraceRuntime cur = getCurrent();

        try {
            return cur.level.getInt(cur);
        } catch (Exception e) {
            return 0;
        }
    }

    static void setInstrumentationLevel(int level) {
        BTraceRuntime cur = getCurrent();
        try {
            cur.level.set(cur, level);
        } catch (Exception e) {
            // ignore
        }
    }

    public static boolean classNameExists(String name) {
        return clients.contains(name);
    }

    @CallerSensitive
    public static void init(PerfReader perfRead, RunnableGenerator runGen) {
        initUnsafe();

        Class caller = isNewerThan8 ? Reflection.getCallerClass() : Reflection.getCallerClass(2);
        if (! caller.getName().equals("com.sun.btrace.agent.Client")) {
            throw new SecurityException("unsafe init");
        }
        perfReader = perfRead;
        runnableGenerator = runGen;
        loadLibrary(perfRead.getClass().getClassLoader());
    }

    @CallerSensitive
    public Class defineClass(byte[] code) {
        Class caller = isNewerThan8 ? Reflection.getCallerClass() : Reflection.getCallerClass(2);
        if (! caller.getName().equals("com.sun.btrace.agent.Client")) {
            throw new SecurityException("unsafe defineClass");
        }
        return defineClassImpl(code, true);
    }

    @CallerSensitive
    public Class defineClass(byte[] code, boolean mustBeBootstrap) {
        Class caller = isNewerThan8 ? Reflection.getCallerClass() : Reflection.getCallerClass(2);
        if (! caller.getName().equals("com.sun.btrace.agent.Client")) {
            throw new SecurityException("unsafe defineClass");
        }
        return defineClassImpl(code, mustBeBootstrap);
    }

    /**
     * Enter method is called by every probed method just
     * before the probe actions start.
     */
    public static boolean enter(BTraceRuntime current) {
        if (current.disabled) return false;
        return rt.get().set(current);
    }

    public static boolean enter() {
        return enter(dummy);
    }

    /**
     * Leave method is called by every probed method just
     * before the probe actions end (and actual probed
     * method continues).
     */
    public static void leave() {
        rt.get().set(null);
    }

    /**
     * start method is called by every BTrace (preprocesed) class
     * just at the end of it's class initializer.
     */
    public static void start() {
        BTraceRuntime current = getCurrent();
        if (current != null) {
           current.startImpl();
        }
    }

    public void handleExit(int exitCode) {
        exitImpl(exitCode);
        try {
            cmdThread.join();
        } catch (InterruptedException e) {
            Thread.currentThread().interrupt();
        }
    }

    public void handleEvent(EventCommand ecmd) {
        if (eventHandlers != null) {
            String event = ecmd.getEvent();
            final Method eventHandler = eventHandlers.get(event);
            if (eventHandler != null) {
                rt.get().escape(new Callable<Void>() {
                    @Override
                    public Void call() throws Exception {
                        eventHandler.invoke(null, (Object[])null);
                        return null;
                    }
                });
            }
        }
    }

    /**
     * One instance of BTraceRuntime is created per-client.
     * This forClass method creates it. Class passed is the
     * preprocessed BTrace program of the client.
     */
    public static BTraceRuntime forClass(Class cl) {
        BTraceRuntime runtime = runtimes.get(cl.getName());
        runtime.init(cl);
        return runtime;
    }

    /**
     * Utility to create a new ThreadLocal object. Called
     * by preprocessed BTrace class to create ThreadLocal
     * for each @TLS variable.
     * @param initValue Initial value.
     *                  This value must be either a boxed primitive or {@linkplain Cloneable}.
     *                  In case a {@linkplain Cloneable} value is provided the value is never used directly
     *                  - instead, a new clone of the value is created per thread.
     */
    public static ThreadLocal newThreadLocal(
                final Object initValue) {
        return new ThreadLocal() {
            @Override
            protected Object initialValue() {
                if (initValue == null) return initValue;

                if (initValue instanceof Cloneable) {
                    try {
                        Class clz = initValue.getClass();
                        Method m = clz.getDeclaredMethod("clone");
                        m.setAccessible(true);
                        return m.invoke(initValue);
                    } catch (Exception e) {
                        e.printStackTrace();
                        return null;
                    }
                }
                return initValue;
            }
        };
    }

    // The following constants are copied from VM code
    // for jvmstat.

    // perf counter variability - we always variable variability
    private static final int V_Variable = 3;
    // perf counter units
    private static final int V_None = 1;
    private static final int V_String = 5;
    private static final int PERF_STRING_LIMIT = 256;

    /**
     * Utility to create a new jvmstat perf counter. Called
     * by preprocessed BTrace class to create perf counter
     * for each @Export variable.
     */
    public static void newPerfCounter(String name, String desc, Object value) {
        newPerfCounter(value, name, desc);
    }

    public static void newPerfCounter(Object value, String name, String desc) {
        Perf perf = getPerf();
        char tc = desc.charAt(0);
        switch (tc) {
            case 'C':
            case 'Z':
            case 'B':
            case 'S':
            case 'I':
            case 'J':
            case 'F':
            case 'D': {
                long initValue = (value != null)? ((Number)value).longValue() : 0L;
                ByteBuffer b = perf.createLong(name, V_Variable, V_None, initValue);
                b.order(ByteOrder.nativeOrder());
                counters.put(name, b);
            }
            break;

            case '[':
                break;
            case 'L': {
                if (desc.equals("Ljava/lang/String;")) {
                    byte[] buf;
                    if (value != null) {
                        buf = getStringBytes((String)value);
                    } else {
                        buf = new byte[PERF_STRING_LIMIT];
                        buf[0] = '\0';
                    }
                    ByteBuffer b = perf.createByteArray(name, V_Variable, V_String,
                        buf, buf.length);
                    counters.put(name, b);
                }
            }
            break;
        }
    }

    /**
     * Return the value of integer perf. counter of given name.
     */
    public static int getPerfInt(String name) {
        return (int) getPerfLong(name);
    }

    /**
     * Write the value of integer perf. counter of given name.
     */
    public static void putPerfInt(int value, String name) {
        long l = (long)value;
        putPerfLong(l, name);
    }

    /**
     * Return the value of float perf. counter of given name.
     */
    public static float getPerfFloat(String name) {
        int val = getPerfInt(name);
        return Float.intBitsToFloat(val);
    }

    /**
     * Write the value of float perf. counter of given name.
     */
    public static void putPerfFloat(float value, String name) {
        int i = Float.floatToRawIntBits(value);
        putPerfInt(i, name);
    }

    /**
     * Return the value of long perf. counter of given name.
     */
    public static long getPerfLong(String name) {
        ByteBuffer b = counters.get(name);
        synchronized(b) {
            long l = b.getLong();
            b.rewind();
            return l;
        }
    }

    /**
     * Write the value of float perf. counter of given name.
     */
    public static void putPerfLong(long value, String name) {
        ByteBuffer b = counters.get(name);
        synchronized (b) {
            b.putLong(value);
            b.rewind();
        }
    }

    /**
     * Return the value of double perf. counter of given name.
     */
    public static double getPerfDouble(String name) {
        long val = getPerfLong(name);
        return Double.longBitsToDouble(val);
    }

    /**
     * write the value of double perf. counter of given name.
     */
    public static void putPerfDouble(double value, String name) {
        long l = Double.doubleToRawLongBits(value);
        putPerfLong(l, name);
    }

    /**
     * Return the value of String perf. counter of given name.
     */
    public static String getPerfString(String name) {
        ByteBuffer b = counters.get(name);
        byte[] buf = new byte[b.limit()];
        byte t = (byte)0;
        int i = 0;
        synchronized (b) {
            while ((t = b.get()) != '\0') {
                buf[i++] = t;
            }
            b.rewind();
        }
        try {
            return new String(buf, 0, i, "UTF-8");
        } catch (java.io.UnsupportedEncodingException e) {
            // ignore, UTF-8 encoding is always known
        }
        return "";
    }

    /**
     * Write the value of float perf. counter of given name.
     */
    public static void putPerfString(String value, String name) {
        ByteBuffer b = counters.get(name);
        byte[] v = getStringBytes(value);
        synchronized (b) {
           b.put(v);
           b.rewind();
        }
    }


    /**
     * Handles exception from BTrace probe actions.
     */
    public static void handleException(Throwable th) {
        BTraceRuntime current = getCurrent();
        if (current != null) {
            current.handleExceptionImpl(th);
        } else {
            th.printStackTrace();
        }
    }

    public static String safeStr(Object obj) {
        if (obj == null) {
            return "null";
        } else if (obj instanceof String) {
            return (String) obj;
        } else if (obj.getClass().getClassLoader() == null) {
            try {
                String str = obj.toString();
                return str;
            } catch (NullPointerException e) {
                // NPE can be thrown from inside the toString() method we have no control over
                return "null";
            } catch (Throwable e) {
                e.printStackTrace();
                return "error";
            }
        } else {
            return identityStr(obj);
        }
    }

    private static String identityStr(Object obj) {
        int hashCode = java.lang.System.identityHashCode(obj);
        return obj.getClass().getName() + "@" + Integer.toHexString(hashCode);
    }

    // package-private interface to BTraceUtils class.

    static int speculation() {
        BTraceRuntime current = getCurrent();
        return current.specQueueManager.speculation();
    }

    static void speculate(int id) {
        BTraceRuntime current = getCurrent();
        current.specQueueManager.speculate(id);
    }

    static void discard(int id) {
        BTraceRuntime current = getCurrent();
        current.specQueueManager.discard(id);
    }

    static void commit(int id) {
        BTraceRuntime current = getCurrent();
        current.specQueueManager.commit(id, current.queue);
    }

    /**
     * Indicates whether two given objects are "equal to" one another.
     * For bootstrap classes, returns the result of calling Object.equals()
     * override. For non-bootstrap classes, the reference identity comparison
     * is done.
     *
     * @param  obj1 first object to compare equality
     * @param  obj2 second object to compare equality
     * @return <code>true</code> if the given objects are equal;
     *         <code>false</code> otherwise.
     */
    static boolean compare(Object obj1, Object obj2) {
        if (obj1 instanceof String) {
            return obj1.equals(obj2);
        } else if (obj1.getClass().getClassLoader() == null) {
            if (obj2 == null || obj2.getClass().getClassLoader() == null) {
                return obj1.equals(obj2);
            } // else fall through..
        }
        return obj1 == obj2;
    }

    // BTrace map functions
    static <K, V> Map<K, V> newHashMap() {
        return new BTraceMap(new HashMap<K, V>());
    }

    static <K, V> Map<K, V> newWeakMap() {
        return new BTraceMap(new WeakHashMap<K, V>());
    }

    static <V> Deque<V> newDeque() {
        return new BTraceDeque<>(new ArrayDeque<V>());
    }

    static Appendable newStringBuilder(boolean threadSafe) {
    	return threadSafe ? new StringBuffer() : new StringBuilder();
    }

    static Appendable newStringBuilder() {
    	return newStringBuilder(false);
    }

    static <E> int size(Collection<E> coll) {
        if (coll instanceof BTraceCollection || coll.getClass().getClassLoader() == null) {
            return coll.size();
        } else {
            throw new IllegalArgumentException();
        }
    }

    public static <E> boolean isEmpty(Collection<E> coll) {
        if (coll instanceof BTraceCollection || coll.getClass().getClassLoader() == null) {
            return coll.isEmpty();
        } else {
            throw new IllegalArgumentException();
        }
    }

    static <E> boolean contains(Collection<E> coll, Object obj) {
        if (coll instanceof BTraceCollection || coll.getClass().getClassLoader() == null) {
            for (E e : coll) {
                if (compare(e, obj)) {
                    return true;
                }
            }
            return false;
        } else {
            throw new IllegalArgumentException();
        }
    }

    static <E >Object[] toArray(Collection<E> collection) {
    	if (collection == null) {
    		return new Object[0];
    	} else {
    		return collection.toArray();
    	}
    }

    static <K, V> V get(Map<K, V> map, K key) {
        if (map instanceof BTraceMap ||
            map.getClass().getClassLoader() == null) {
            return map.get(key);
        } else {
            throw new IllegalArgumentException();
        }
    }

    static <K, V> boolean containsKey(Map<K, V> map, K key) {
        if (map instanceof BTraceMap ||
            map.getClass().getClassLoader() == null) {
            return map.containsKey(key);
        } else {
            throw new IllegalArgumentException();
        }
    }

    static <K, V> boolean containsValue(Map<K, V> map, V value) {
        if (map instanceof BTraceMap ||
            map.getClass().getClassLoader() == null) {
            return map.containsValue(value);
        } else {
            throw new IllegalArgumentException();
        }
    }

    static <K, V> V put(Map<K, V> map, K key, V value) {
        if (map instanceof BTraceMap) {
            return map.put(key, value);
        } else {
            throw new IllegalArgumentException("not a btrace map");
        }
    }

    static <K, V> V remove(Map<K, V> map, K key) {
        if (map instanceof BTraceMap) {
            return map.remove(key);
        } else {
            throw new IllegalArgumentException("not a btrace map");
        }
    }

    static <K, V> void clear(Map<K, V> map) {
        if (map instanceof BTraceMap) {
            map.clear();
        } else {
            throw new IllegalArgumentException("not a btrace map");
        }
    }

    static <K, V> int size(Map<K, V> map) {
        if (map instanceof BTraceMap ||
            map.getClass().getClassLoader() == null) {
            return map.size();
        } else {
            throw new IllegalArgumentException();
        }
    }

    static <K, V> boolean isEmpty(Map<K, V> map) {
        if (map instanceof BTraceMap ||
            map.getClass().getClassLoader() == null) {
            return map.isEmpty();
        } else {
            throw new IllegalArgumentException();
        }
    }

    static <K,V> void putAll(Map<K,V> src, Map<K,V> dst) {
        dst.putAll(src);
    }

    static <K, V> void copy(Map<K,V> src, Map<K,V> dst) {
        dst.clear();
        dst.putAll(src);
    }

    static void printMap(Map map) {
        if (map instanceof BTraceMap ||
            map.getClass().getClassLoader() == null) {
            synchronized(map) {
                Map<String, String> m = new HashMap<>();
                Set<Map.Entry<Object, Object>> entries = map.entrySet();
                for (Map.Entry<Object, Object> e : entries) {
                   m.put(BTraceUtils.Strings.str(e.getKey()), BTraceUtils.Strings.str(e.getValue()));
                }
                printStringMap(null, m);
            }
        } else {
            print(BTraceUtils.Strings.str(map));
        }
    }

    public static <V> void push(Deque<V> queue, V value) {
        if (queue instanceof BTraceDeque || queue.getClass().getClassLoader() == null) {
            queue.push(value);
        } else {
            throw new IllegalArgumentException();
        }
    }

    public static <V> void addLast(Deque<V> queue, V value) {
        if (queue instanceof BTraceDeque || queue.getClass().getClassLoader() == null) {
            queue.addLast(value);
        } else {
            throw new IllegalArgumentException();
        }
    }

    public static <V> V peekFirst(Deque<V> queue) {
        if (queue instanceof BTraceDeque || queue.getClass().getClassLoader() == null) {
            return queue.peekFirst();
        } else {
            throw new IllegalArgumentException();
        }
    }

    public static <V> V peekLast(Deque<V> queue) {
        if (queue instanceof BTraceDeque || queue.getClass().getClassLoader() == null) {
            return queue.peekLast();
        } else {
            throw new IllegalArgumentException();
        }
    }

    public static <V> V removeLast(Deque<V> queue) {
        if (queue instanceof BTraceDeque || queue.getClass().getClassLoader() == null) {
            return queue.removeLast();
        } else {
            throw new IllegalArgumentException();
        }
    }

    public static <V> V removeFirst(Deque<V> queue) {
        if (queue instanceof BTraceDeque || queue.getClass().getClassLoader() == null) {
            return queue.removeFirst();
        } else {
            throw new IllegalArgumentException();
        }
    }

    public static <V> V poll(Deque<V> queue) {
        if (queue instanceof BTraceDeque || queue.getClass().getClassLoader() == null) {
            return queue.poll();
        } else {
            throw new IllegalArgumentException();
        }
    }

    public static <V> V peek(Deque<V> queue) {
        if (queue instanceof BTraceDeque || queue.getClass().getClassLoader() == null) {
            return queue.peek();
        } else {
            throw new IllegalArgumentException();
        }
    }

    public static <V> void clear(Deque<V> queue) {
        if (queue instanceof BTraceDeque || queue.getClass().getClassLoader() == null) {
            queue.clear();
        } else {
            throw new IllegalArgumentException();
        }
    }

    public static Appendable append(Appendable buffer, String strToAppend) {
    	try {
            if (buffer != null && strToAppend != null) {
                return buffer.append(strToAppend);
            } else {
                throw new IllegalArgumentException();
            }
        } catch (IOException e) {
            throw new IllegalArgumentException(e);
        }
    }

    public static int length(Appendable buffer) {
    	if (buffer != null && buffer instanceof CharSequence) {
            return ((CharSequence)buffer).length();
    	} else {
            throw new IllegalArgumentException();
    	}
    }

    static void printNumber(String name, Number value) {
        getCurrent().send(new NumberDataCommand(name, value));
    }

    static void printNumberMap(String name, Map<String, ? extends Number> data) {
        getCurrent().send(new NumberMapDataCommand(name, data));
    }

    static void printStringMap(String name, Map<String, String> data) {
        getCurrent().send(new StringMapDataCommand(name, data));
    }

    // BTrace exit built-in function
    static void exit(int exitCode) {
        BTraceRuntime runtime = getCurrent();
        if (runtime != null) {
            Throwable th = runtime.currentException.get();
            if (! (th instanceof ExitException)) {
                runtime.currentException.set(null);
            }
            throw new ExitException(exitCode);
        }
    }

    public static void retransform(String runtimeName, Class<?> clazz) {
        try {
            BTraceRuntime rt = runtimes.get(runtimeName);
            if (rt != null && rt.instrumentation.isModifiableClass(clazz)) {
                rt.instrumentation.retransformClasses(clazz);
            }
        } catch (Throwable e) {
            warning(e);
        }
    }

    static long sizeof(Object obj) {
        BTraceRuntime runtime = getCurrent();
        return runtime.instrumentation.getObjectSize(obj);
    }

    // BTrace command line argument functions
    static int $length() {
        BTraceRuntime runtime = getCurrent();
        return runtime.args == null? 0 : runtime.args.length;
    }

    static String $(int n) {
        BTraceRuntime runtime = getCurrent();
        if (runtime.args == null) {
            return null;
        } else {
            if (n >= 0 && n < runtime.args.length) {
                return runtime.args[n];
            } else {
                return null;
            }
        }
    }

    /**
     * @see BTraceUtils#instanceOf(java.lang.Object, java.lang.String)
     */
    static boolean instanceOf(Object obj, String className) {
        if (obj instanceof AnyType) {
            // the only time we can have AnyType on stack
            // is if it was passed in as a placeholder
            // for void @Return parameter value
            if (className.equalsIgnoreCase("void")) {
                return obj.equals(AnyType.VOID);
            }
            return false;
        }
        Class objClass = obj.getClass();
        ClassLoader cl = objClass.getClassLoader();
        cl = cl != null ? cl : ClassLoader.getSystemClassLoader();
        try {
            Class target = cl.loadClass(className);
            return target.isAssignableFrom(objClass);
        } catch (ClassNotFoundException e) {
            // non-existing class
            getCurrent().debugPrint(e);
            return false;
        }
    }

    private final static class BTraceAtomicInteger extends AtomicInteger {
        BTraceAtomicInteger(int initVal) {
            super(initVal);
        }
    }

    static AtomicInteger newAtomicInteger(int initVal) {
        return new BTraceAtomicInteger(initVal);
    }

    static int get(AtomicInteger ai) {
        if (ai instanceof BTraceAtomicInteger ||
            ai.getClass().getClassLoader() == null) {
            return ai.get();
        } else {
            throw new IllegalArgumentException();
        }
    }

    static void set(AtomicInteger ai, int i) {
        if (ai instanceof BTraceAtomicInteger) {
            ai.set(i);
        } else {
            throw new IllegalArgumentException();
        }
    }

    static void lazySet(AtomicInteger ai, int i) {
        if (ai instanceof BTraceAtomicInteger) {
            ai.lazySet(i);
        } else {
            throw new IllegalArgumentException();
        }
    }

    static boolean compareAndSet(AtomicInteger ai, int i, int j) {
        if (ai instanceof BTraceAtomicInteger) {
            return ai.compareAndSet(i, j);
        } else {
            throw new IllegalArgumentException();
        }
    }

    static boolean weakCompareAndSet(AtomicInteger ai, int i, int j) {
        if (ai instanceof BTraceAtomicInteger) {
            return ai.weakCompareAndSet(i, j);
        } else {
            throw new IllegalArgumentException();
        }
    }

    static int getAndIncrement(AtomicInteger ai) {
        if (ai instanceof BTraceAtomicInteger) {
            return ai.getAndIncrement();
        } else {
            throw new IllegalArgumentException();
        }
    }

    static int getAndDecrement(AtomicInteger ai) {
        if (ai instanceof BTraceAtomicInteger) {
            return ai.getAndDecrement();
        } else {
            throw new IllegalArgumentException();
        }
    }

    static int incrementAndGet(AtomicInteger ai) {
        if (ai instanceof BTraceAtomicInteger) {
            return ai.incrementAndGet();
        } else {
            throw new IllegalArgumentException();
        }
    }

    static int decrementAndGet(AtomicInteger ai) {
        if (ai instanceof BTraceAtomicInteger) {
            return ai.decrementAndGet();
        } else {
            throw new IllegalArgumentException();
        }
    }

    static int getAndAdd(AtomicInteger ai, int i) {
        if (ai instanceof BTraceAtomicInteger) {
            return ai.getAndAdd(i);
        } else {
            throw new IllegalArgumentException();
        }
    }

    static int addAndGet(AtomicInteger ai, int i) {
        if (ai instanceof BTraceAtomicInteger) {
            return ai.addAndGet(i);
        } else {
            throw new IllegalArgumentException();
        }
    }

    static int getAndSet(AtomicInteger ai, int i) {
        if (ai instanceof BTraceAtomicInteger) {
            return ai.getAndSet(i);
        } else {
            throw new IllegalArgumentException();
        }
    }

    private final static class BTraceAtomicLong extends AtomicLong {
        BTraceAtomicLong(long initVal) {
            super(initVal);
        }
    }

    static AtomicLong newAtomicLong(long initVal) {
        return new BTraceAtomicLong(initVal);
    }

    static long get(AtomicLong al) {
        if (al instanceof BTraceAtomicLong ||
            al.getClass().getClassLoader() == null) {
            return al.get();
        } else {
            throw new IllegalArgumentException();
        }
    }

    static void set(AtomicLong al, long i) {
        if (al instanceof BTraceAtomicLong) {
            al.set(i);
        } else {
            throw new IllegalArgumentException();
        }
    }

    static void lazySet(AtomicLong al, long i) {
        if (al instanceof BTraceAtomicLong) {
            al.lazySet(i);
        } else {
            throw new IllegalArgumentException();
        }
    }

    static boolean compareAndSet(AtomicLong al, long i, long j) {
        if (al instanceof BTraceAtomicLong) {
            return al.compareAndSet(i, j);
        } else {
            throw new IllegalArgumentException();
        }
    }

    static boolean weakCompareAndSet(AtomicLong al, long i, long j) {
        if (al instanceof BTraceAtomicLong) {
            return al.weakCompareAndSet(i, j);
        } else {
            throw new IllegalArgumentException();
        }
    }

    static long getAndIncrement(AtomicLong al) {
        if (al instanceof BTraceAtomicLong) {
            return al.getAndIncrement();
        } else {
            throw new IllegalArgumentException();
        }
    }

    static long getAndDecrement(AtomicLong al) {
        if (al instanceof BTraceAtomicLong) {
            return al.getAndDecrement();
        } else {
            throw new IllegalArgumentException();
        }
    }

    static long incrementAndGet(AtomicLong al) {
        if (al instanceof BTraceAtomicLong) {
            return al.incrementAndGet();
        } else {
            throw new IllegalArgumentException();
        }
    }

    static long decrementAndGet(AtomicLong al) {
        if (al instanceof BTraceAtomicLong) {
            return al.decrementAndGet();
        } else {
            throw new IllegalArgumentException();
        }
    }

    static long getAndAdd(AtomicLong al, long i) {
        if (al instanceof BTraceAtomicLong) {
            return al.getAndAdd(i);
        } else {
            throw new IllegalArgumentException();
        }
    }

    static long addAndGet(AtomicLong al, long i) {
        if (al instanceof BTraceAtomicLong) {
            return al.addAndGet(i);
        } else {
            throw new IllegalArgumentException();
        }
    }

    static long getAndSet(AtomicLong al, long i) {
        if (al instanceof BTraceAtomicLong) {
            return al.getAndSet(i);
        } else {
            throw new IllegalArgumentException();
        }
    }

    // BTrace perf counter reading functions
    static int perfInt(String name) {
        return getPerfReader().perfInt(name);
    }

    static long perfLong(String name) {
        return getPerfReader().perfLong(name);
    }

    static String perfString(String name) {
        return getPerfReader().perfString(name);
    }

    // the number of stack frames taking a thread dump adds
    private static final int THRD_DUMP_FRAMES = 1;

    // stack trace functions
    private static String stackTraceAllStr(int numFrames, boolean printWarning) {
        Set<Map.Entry<Thread, StackTraceElement[]>> traces =
                Thread.getAllStackTraces().entrySet();
        StringBuilder buf = new StringBuilder();
        for (Map.Entry<Thread, StackTraceElement[]> t : traces) {
            buf.append(t.getKey().toString());
            buf.append(LINE_SEPARATOR);
            buf.append(LINE_SEPARATOR);
            StackTraceElement[] st = t.getValue();
            buf.append(stackTraceStr("\t", st, 0, numFrames, printWarning));
            buf.append(LINE_SEPARATOR);
        }
        return buf.toString();
    }

    static String stackTraceAllStr(int numFrames) {
        return stackTraceAllStr(numFrames, false);
    }

    static void stackTraceAll(int numFrames) {
        getCurrent().send(stackTraceAllStr(numFrames, true));
    }

    static String stackTraceStr(StackTraceElement[] st,
                                 int strip, int numFrames) {
        return stackTraceStr(null, st, strip, numFrames, false);
    }

    static String stackTraceStr(String prefix, StackTraceElement[] st,
                                 int strip, int numFrames) {
        return stackTraceStr(prefix, st, strip, numFrames, false);
    }

    private static String stackTraceStr(String prefix, StackTraceElement[] st,
                                 int strip, int numFrames, boolean printWarning) {
        strip = strip > 0 ? strip + THRD_DUMP_FRAMES : 0;
        numFrames = numFrames > 0 ? numFrames : st.length - strip;

        int limit = strip + numFrames;
        limit = limit <= st.length ? limit : st.length;

        if (prefix == null) { prefix = ""; }

        StringBuilder buf = new StringBuilder();
        for (int i = strip; i < limit; i++) {
            buf.append(prefix);
            buf.append(st[i].toString());
            buf.append(LINE_SEPARATOR);
        }
        if (printWarning && limit < st.length) {
            buf.append(prefix);
            buf.append(st.length - limit);
            buf.append(" more frame(s) ...");
            buf.append(LINE_SEPARATOR);
        }
        return buf.toString();
    }

    static void stackTrace(StackTraceElement[] st,
                           int strip, int numFrames) {
        stackTrace(null, st, strip, numFrames);
    }

    static void stackTrace(String prefix, StackTraceElement[] st,
                                 int strip, int numFrames) {
        getCurrent().send(stackTraceStr(prefix, st, strip, numFrames, true));
    }

    // print/println functions
    static void print(String str) {
        getCurrent().send(str);
    }

    static void println(String str) {
        getCurrent().send(str + LINE_SEPARATOR);
    }

    static void println() {
        getCurrent().send(LINE_SEPARATOR);
    }

    static String property(String name) {
        return AccessController.doPrivileged(
            new GetPropertyAction(name));
    }

    static Properties properties() {
        return AccessController.doPrivileged(
            new PrivilegedAction<Properties>() {
                @Override
                public Properties run() {
                    return System.getProperties();
                }
            }
        );
    }

    static String getenv(final String name) {
        return AccessController.doPrivileged(
            new PrivilegedAction<String>() {
                @Override
                public String run() {
                    return System.getenv(name);
                }
            }
        );
    }

    static Map<String, String> getenv() {
        return AccessController.doPrivileged(
            new PrivilegedAction<Map<String, String>>() {
                @Override
                public Map<String, String> run() {
                    return System.getenv();
                }
            }
        );
    }

    static MemoryUsage heapUsage() {
        initMemoryMBean();
        return memoryMBean.getHeapMemoryUsage();
    }

    static MemoryUsage nonHeapUsage() {
        initMemoryMBean();
        return memoryMBean.getNonHeapMemoryUsage();
    }

    static long finalizationCount() {
        initMemoryMBean();
        return memoryMBean.getObjectPendingFinalizationCount();
    }

    static long vmStartTime() {
        initRuntimeMBean();
        return runtimeMBean.getStartTime();
    }

    static long vmUptime() {
        initRuntimeMBean();
        return runtimeMBean.getUptime();
    }

    static List<String> getInputArguments() {
        initRuntimeMBean();
        return runtimeMBean.getInputArguments();
    }

    static String getVmVersion() {
        initRuntimeMBean();
        return runtimeMBean.getVmVersion();
    }

    static boolean isBootClassPathSupported() {
        initRuntimeMBean();
        return runtimeMBean.isBootClassPathSupported();
    }

    static String getBootClassPath() {
        initRuntimeMBean();
        return runtimeMBean.getBootClassPath();
    }

    static long getThreadCount() {
        initThreadMBean();
        return threadMBean.getThreadCount();
    }

    static long getPeakThreadCount() {
        initThreadMBean();
        return threadMBean.getPeakThreadCount();
    }

    static long getTotalStartedThreadCount() {
        initThreadMBean();
        return threadMBean.getTotalStartedThreadCount();
    }

    static long getDaemonThreadCount() {
        initThreadMBean();
        return threadMBean.getDaemonThreadCount();
    }

    static long getCurrentThreadCpuTime() {
        initThreadMBean();
        threadMBean.setThreadCpuTimeEnabled(true);
        return threadMBean.getCurrentThreadCpuTime();
    }

    static long getCurrentThreadUserTime() {
        initThreadMBean();
        threadMBean.setThreadCpuTimeEnabled(true);
        return threadMBean.getCurrentThreadUserTime();
    }

    static void dumpHeap(String fileName, boolean live) {
        initHotspotMBean();
        try {
            String name = resolveFileName(fileName);
            hotspotMBean.dumpHeap(name, live);
        } catch (RuntimeException re) {
            throw re;
        } catch (Exception exp) {
            throw new RuntimeException(exp);
        }
    }

    static long getTotalGcTime() {
    	initGarbageCollectionBeans();
    	long totalGcTime = 0;
    	for (GarbageCollectorMXBean gcBean : gcBeanList) {
    		totalGcTime += gcBean.getCollectionTime();
    	}
    	return totalGcTime;
    }

    static String getMemoryPoolUsage(String poolFormat) {
        if (poolFormat == null) {
            poolFormat = "%1$s;%2$d;%3$d;%4$d;%5$d";
        }
    	Object[][] poolOutput = new Object[memPoolList.size()][5];

    	StringBuilder membuffer = new StringBuilder();

    	for (int i = 0; i < memPoolList.size(); i++) {
            MemoryPoolMXBean memPool = memPoolList.get(i);
            poolOutput[i][0] = memPool.getName();
            poolOutput[i][1] = memPool.getUsage().getMax();
            poolOutput[i][2] = memPool.getUsage().getUsed();
            poolOutput[i][3] = memPool.getUsage().getCommitted();
            poolOutput[i][4] = memPool.getUsage().getInit();

    	}
    	for (Object[] memPoolOutput : poolOutput) {
            membuffer.append(String.format(poolFormat, memPoolOutput)).append("\n");
        }

    	return membuffer.toString();
     }

    static double getSystemLoadAverage() {
        initOperatingSystemBean();
        return operatingSystemMXBean.getSystemLoadAverage();
    }

    static long getProcessCPUTime() {
        initOperatingSystemBean();
        if (operatingSystemMXBean instanceof com.sun.management.OperatingSystemMXBean) {
            return ((com.sun.management.OperatingSystemMXBean)operatingSystemMXBean).getProcessCpuTime();
        }

        return -1;
    }

    static void serialize(Object obj, String fileName) {
        try {
            BufferedOutputStream bos = new BufferedOutputStream(
                new FileOutputStream(resolveFileName(fileName)));
            try (ObjectOutputStream oos = new ObjectOutputStream(bos)) {
                oos.writeObject(obj);
            }
        } catch (RuntimeException re) {
            throw re;
        } catch (Exception exp) {
            throw new RuntimeException(exp);
        }
    }

    static String toXML(Object obj) {
        try {
            return XMLSerializer.toXML(obj);
        } catch (RuntimeException re) {
            throw re;
        } catch (Exception exp) {
            throw new RuntimeException(exp);
        }
    }

    static void writeXML(Object obj, String fileName) {
        try {
            try (BufferedWriter bw = new BufferedWriter(
                    new FileWriter(resolveFileName(fileName)))) {
                XMLSerializer.write(obj, bw);
            }
        } catch (RuntimeException re) {
            throw re;
        } catch (Exception exp) {
            throw new RuntimeException(exp);
        }
    }

    private synchronized static void initDOTWriterProps() {
        if (dotWriterProps == null) {
            dotWriterProps = new Properties();
            InputStream is = BTraceRuntime.class.getResourceAsStream("resources/btrace.dotwriter.properties");
            if (is != null) {
                try {
                    dotWriterProps.load(is);
                } catch (IOException ioExp) {
                    ioExp.printStackTrace();
                }
            }
            try {
                String home = System.getProperty("user.home");
                File file = new File(home, "btrace.dotwriter.properties");
                if (file.exists() && file.isFile()) {
                    is = new BufferedInputStream(new FileInputStream(file));
                    dotWriterProps.load(is);
                }
            } catch (Exception exp) {
                exp.printStackTrace();
            }
        }
    }

    static void writeDOT(Object obj, String fileName) {
        DOTWriter writer = new DOTWriter(resolveFileName(fileName));
        initDOTWriterProps();
        writer.customize(dotWriterProps);
        writer.addNode(null, obj);
        writer.close();
    }

    private static String INDENT = "    ";
    static void deadlocks(boolean stackTrace) {
        initThreadMBean();
        if (threadMBean.isSynchronizerUsageSupported()) {
            long[] tids = threadMBean.findDeadlockedThreads();
            if (tids != null && tids.length > 0) {
                ThreadInfo[] infos = threadMBean.getThreadInfo(tids, true, true);
                StringBuilder sb = new StringBuilder();
                for (ThreadInfo ti : infos) {
                    sb.append("\"").append(ti.getThreadName()).append("\"" + " Id=").append(ti.getThreadId()).append(" in ").append(ti.getThreadState());
                    if (ti.getLockName() != null) {
                        sb.append(" on lock=").append(ti.getLockName());
                    }
                    if (ti.isSuspended()) {
                        sb.append(" (suspended)");
                    }
                    if (ti.isInNative()) {
                        sb.append(" (running in native)");
                    }
                    if (ti.getLockOwnerName() != null) {
                        sb.append(INDENT).append(" owned by ").append(ti.getLockOwnerName()).append(" Id=").append(ti.getLockOwnerId());
                        sb.append(LINE_SEPARATOR);
                    }

                    if (stackTrace) {
                        // print stack trace with locks
                        StackTraceElement[] stacktrace = ti.getStackTrace();
                        MonitorInfo[] monitors = ti.getLockedMonitors();
                        for (int i = 0; i < stacktrace.length; i++) {
                            StackTraceElement ste = stacktrace[i];
                            sb.append(INDENT).append("at ").append(ste.toString());
                            sb.append(LINE_SEPARATOR);
                            for (MonitorInfo mi : monitors) {
                                if (mi.getLockedStackDepth() == i) {
                                    sb.append(INDENT).append("  - locked ").append(mi);
                                    sb.append(LINE_SEPARATOR);
                                }
                            }
                        }
                        sb.append(LINE_SEPARATOR);
                    }

                    LockInfo[] locks = ti.getLockedSynchronizers();
                    sb.append(INDENT).append("Locked synchronizers: count = ").append(locks.length);
                    sb.append(LINE_SEPARATOR);
                    for (LockInfo li : locks) {
                        sb.append(INDENT).append("  - ").append(li);
                        sb.append(LINE_SEPARATOR);
                    }
                    sb.append(LINE_SEPARATOR);
                }
                getCurrent().send(sb.toString());
            }
        }
    }

    static int dtraceProbe(String s1, String s2, int i1, int i2) {
        if (dtraceEnabled) {
            return dtraceProbe0(s1, s2, i1, i2);
        } else {
            return 0;
        }
    }

    // BTrace aggregation support
    static Aggregation newAggregation(AggregationFunction type) {
        return new Aggregation(type);
    }

    static AggregationKey newAggregationKey(Object... elements) {
        return new AggregationKey(elements);
    }

    static void addToAggregation(Aggregation aggregation, long value) {
        aggregation.add(value);
    }

    static void addToAggregation(Aggregation aggregation, AggregationKey key, long value) {
        aggregation.add(key, value);
    }

    static void clearAggregation(Aggregation aggregation) {
        aggregation.clear();
    }

    static void truncateAggregation(Aggregation aggregation, int count) {
        aggregation.truncate(count);
    }

    static void printAggregation(String name, Aggregation aggregation) {
        getCurrent().send(new GridDataCommand(name, aggregation.getData()));
    }

    static void printSnapshot(String name, Profiler.Snapshot snapshot) {
        getCurrent().send(new GridDataCommand(name, snapshot.getGridData()));
    }

    /**
     * Prints profiling snapshot using the provided format
     * @param name The name of the aggregation to be used in the textual output
     * @param snapshot The snapshot to print
     * @param format The format to use. It mimics {@linkplain String#format(java.lang.String, java.lang.Object[]) } behaviour
     *               with the addition of the ability to address the key title as a 0-indexed item
     * @see String#format(java.lang.String, java.lang.Object[])
     */
    static void printSnapshot(String name, Profiler.Snapshot snapshot, String format) {
        getCurrent().send(new GridDataCommand(name, snapshot.getGridData(), format));
    }
    /**
     * Precondition: Only values from the first Aggregation are printed. If the subsequent aggregations have
     * values for keys which the first aggregation does not have, these rows are ignored.
     * @param name
     * @param format
     * @param aggregationArray
     */
    static void printAggregation(String name, String format, Aggregation[] aggregationArray) {
    	if (aggregationArray.length > 1 && aggregationArray[0].getKeyData().size() > 1) {
    		int aggregationDataSize = aggregationArray[0].getKeyData().get(0).getElements().length + aggregationArray.length;

    		List<Object[]> aggregationData = new ArrayList<>();

    		//Iterate through all keys in the first Aggregation and build up an array of aggregationData
    		for (AggregationKey aggKey : aggregationArray[0].getKeyData()) {
    			int aggDataIndex = 0;
    			Object[] currAggregationData = new Object[aggregationDataSize];

    			//Add the key to the from of the current aggregation Data
    			for (Object obj : aggKey.getElements()) {
    				currAggregationData[aggDataIndex] = obj;
    				aggDataIndex++;
    			}

    			for (Aggregation agg : aggregationArray) {
    				currAggregationData[aggDataIndex] = agg.getValueForKey(aggKey);
    				aggDataIndex++;
            	}

    			aggregationData.add(currAggregationData);
    		}

    		getCurrent().send(new GridDataCommand(name, aggregationData, format));
    	}
    }

    /**
     * Prints aggregation using the provided format
     * @param name The name of the aggregation to be used in the textual output
     * @param aggregation The aggregation to print
     * @param format The format to use. It mimics {@linkplain String#format(java.lang.String, java.lang.Object[]) } behaviour
     *               with the addition of the ability to address the key title as a 0-indexed item
     * @see String#format(java.lang.String, java.lang.Object[])
     */
    static void printAggregation(String name, Aggregation aggregation, String format) {
        getCurrent().send(new GridDataCommand(name, aggregation.getData(), format));
    }

    // profiling related methods
    /**
     * @see BTraceUtils.Profiling#newProfiler()
     */
    static Profiler newProfiler() {
        return new MethodInvocationProfiler(600);
    }

    /**
     * @see BTraceUtils.Profiling#newProfiler(int)
     */
    static Profiler newProfiler(int expectedMethodCnt) {
        return new MethodInvocationProfiler(expectedMethodCnt);
    }

    /**
     * @see BTraceUtils.Profiling#recordEntry(com.sun.btrace.Profiler, java.lang.String)
     */
    static void recordEntry(Profiler profiler, String methodName) {
        profiler.recordEntry(methodName);
    }

    /**
     * @see BTraceUtils.Profiling#recordExit(com.sun.btrace.Profiler, java.lang.String, long)
     */
    static void recordExit(Profiler profiler, String methodName, long duration) {
        profiler.recordExit(methodName, duration);
    }

    /**
     * @see BTraceUtils.Profiling#snapshot(com.sun.btrace.Profiler)
     */
    static Profiler.Snapshot snapshot(Profiler profiler) {
        return profiler.snapshot();
    }

    /**
     * @see BTraceUtils.Profiling#snapshotAndReset(com.sun.btrace.Profiler)
     */
    static Profiler.Snapshot snapshotAndReset(Profiler profiler) {
        return profiler.snapshot(true);
    }

    static void resetProfiler(Profiler profiler) {
        profiler.reset();
    }

    // private methods below this point
    // raise DTrace USDT probe
    private static native int dtraceProbe0(String s1, String s2, int i1, int i2);

    private static final String HOTSPOT_BEAN_NAME =
         "com.sun.management:type=HotSpotDiagnostic";

    /**
     * Get the current thread BTraceRuntime instance
     * if there is one.
     */
    private static BTraceRuntime getCurrent() {
        BTraceRuntime current = rt.get().rt;
        assert current != null : "BTraceRuntime is null!";
        return current;
    }

    private void initThreadPool() {
        if (threadPool == null) {
            synchronized (this) {
                if (threadPool == null) {
                    threadPool = Executors.newFixedThreadPool(1,
                        new ThreadFactory() {
                            @Override
                            public Thread newThread(Runnable r) {
                                Thread th = new Thread(r);
                                th.setDaemon(true);
                                return th;
                            }
                        });
    }
            }
        }
    }

    private static void initHotspotMBean() {
        if (hotspotMBean == null) {
            synchronized (BTraceRuntime.class) {
                if (hotspotMBean == null) {
                    hotspotMBean = getHotspotMBean();
    }
            }
        }
    }

    private static HotSpotDiagnosticMXBean getHotspotMBean() {
        try {
            return AccessController.doPrivileged(
                new PrivilegedExceptionAction<HotSpotDiagnosticMXBean>() {
                    @Override
                    public HotSpotDiagnosticMXBean run() throws Exception {
                        MBeanServer server = ManagementFactory.getPlatformMBeanServer();
                        Set<ObjectName> s = server.queryNames(new ObjectName(HOTSPOT_BEAN_NAME), null);
                        Iterator<ObjectName> itr = s.iterator();
                        if (itr.hasNext()) {
                            ObjectName name = itr.next();
                            HotSpotDiagnosticMXBean bean =
                                ManagementFactory.newPlatformMXBeanProxy(server,
                                    name.toString(), HotSpotDiagnosticMXBean.class);
                            return bean;
                        } else {
                            return null;
                        }
                   }
                });
        } catch (Exception exp) {
            throw new UnsupportedOperationException(exp);
        }
    }

    private static void initMemoryMBean() {
        if (memoryMBean == null) {
            synchronized (BTraceRuntime.class) {
                if (memoryMBean == null) {
                    memoryMBean = getMemoryMBean();
    }
            }
        }
    }

    private void initMemoryListener() {
        initThreadPool();
        memoryListener = new NotificationListener() {
                @Override
                public void handleNotification(Notification notif, Object handback)  {
                    boolean entered = BTraceRuntime.enter();
                    try {
                        String notifType = notif.getType();
                        if (notifType.equals(MemoryNotificationInfo.MEMORY_THRESHOLD_EXCEEDED)) {
                            CompositeData cd = (CompositeData) notif.getUserData();
                            final MemoryNotificationInfo info = MemoryNotificationInfo.from(cd);
                            String name = info.getPoolName();
                            final Method handler = lowMemHandlers.get(name);
                            if (handler != null) {
                                threadPool.submit(new Runnable() {
                                    @Override
                                    public void run() {
                                        boolean entered = BTraceRuntime.enter();
                                        try {
                                            if (handler.getParameterTypes().length == 1) {
                                                handler.invoke(null, info.getUsage());
                                            } else {
                                                handler.invoke(null, (Object[])null);
                                            }
                                        } catch (Throwable th) {
                                        } finally {
                                            if (entered) {
                                                BTraceRuntime.leave();
                                            }
                                        }
                                    }
                                });
                            }
                        }
                    } finally {
                        if (entered) {
                            BTraceRuntime.leave();
                        }
                    }
                }
            };
    }

    private static MemoryMXBean getMemoryMBean() {
        try {
            return AccessController.doPrivileged(
                new PrivilegedExceptionAction<MemoryMXBean>() {
                    @Override
                    public MemoryMXBean run() throws Exception {
                        return ManagementFactory.getMemoryMXBean();
                   }
                });
        } catch (Exception exp) {
            throw new UnsupportedOperationException(exp);
        }
    }

    private static void initRuntimeMBean() {
        if (runtimeMBean == null) {
            synchronized (BTraceRuntime.class) {
                if (runtimeMBean == null) {
                    runtimeMBean = getRuntimeMBean();
                }
            }
        }
    }

    private static RuntimeMXBean getRuntimeMBean() {
        try {
            return AccessController.doPrivileged(
                new PrivilegedExceptionAction<RuntimeMXBean>() {
                    public RuntimeMXBean run() throws Exception {
                        return ManagementFactory.getRuntimeMXBean();
                   }
                });
        } catch (Exception exp) {
            throw new UnsupportedOperationException(exp);
        }
    }

    private static void initThreadMBean() {
        if (threadMBean == null) {
            synchronized (BTraceRuntime.class) {
                if (threadMBean == null) {
                    threadMBean = getThreadMBean();
                }
            }
        }
    }

    private static ThreadMXBean getThreadMBean() {
        try {
            return AccessController.doPrivileged(
                new PrivilegedExceptionAction<ThreadMXBean>() {
                    @Override
                    public ThreadMXBean run() throws Exception {
                        return ManagementFactory.getThreadMXBean();
                    }
                });
        } catch (Exception exp) {
            throw new UnsupportedOperationException(exp);
        }
    }

    private static List<MemoryPoolMXBean> getMemoryPoolMXBeans() {
        try {
            return AccessController.doPrivileged(
                new PrivilegedExceptionAction<List<MemoryPoolMXBean>>() {
                    @Override
                    public List<MemoryPoolMXBean> run() throws Exception {
                        return ManagementFactory.getMemoryPoolMXBeans();
                    }
                });
        } catch (Exception exp) {
            throw new UnsupportedOperationException(exp);
        }
    }

    private static List<GarbageCollectorMXBean> getGarbageCollectionMBeans() {
        try {
            return AccessController.doPrivileged(
                new PrivilegedExceptionAction<List<GarbageCollectorMXBean>>() {
                    @Override
                    public List<GarbageCollectorMXBean> run() throws Exception {
                        return ManagementFactory.getGarbageCollectorMXBeans();
                   }
                });
        } catch (Exception exp) {
            throw new UnsupportedOperationException(exp);
        }
    }

    private static void initGarbageCollectionBeans() {
        if (gcBeanList == null) {
            synchronized (BTraceRuntime.class) {
                if (gcBeanList == null) {
                	gcBeanList = getGarbageCollectionMBeans();
                }
            }
        }
    }

    private static void initMemoryPoolList() {
        if (memPoolList == null) {
            synchronized (BTraceRuntime.class) {
                if (memPoolList == null) {
                    memPoolList = getMemoryPoolMXBeans();
                }
            }
        }
    }

    private static OperatingSystemMXBean getOperatingSystemMXBean() {
        try {
            return AccessController.doPrivileged(
                new PrivilegedExceptionAction<OperatingSystemMXBean>() {
                    @Override
                    public OperatingSystemMXBean run() throws Exception {
                        return ManagementFactory.getOperatingSystemMXBean();
                    }
                });
        } catch (Exception exp) {
            throw new UnsupportedOperationException(exp);
        }
    }

    private static void initOperatingSystemBean() {
        if (operatingSystemMXBean == null) {
            synchronized (BTraceRuntime.class) {
                if (operatingSystemMXBean == null) {
                    operatingSystemMXBean = getOperatingSystemMXBean();
                }
            }
        }
    }

    private static PerfReader getPerfReader() {
        if (perfReader == null) {
            throw new UnsupportedOperationException();
        }
        return perfReader;
    }

    private static RunnableGenerator getRunnableGenerator() {
        return runnableGenerator;
    }

    private void send(String msg) {
        send(new MessageCommand(messageTimestamp? System.nanoTime() : 0L,
                               msg));
    }

    public void send(Command cmd) {
        boolean speculated = specQueueManager.send(cmd);
        if (! speculated) {
            enqueue(cmd);
        }
    }

    private void enqueue(Command cmd) {
        int backoffCntr = 0;
        while (!queue.relaxedOffer(cmd)) {
            try {
                if (backoffCntr < 3000) {
                    Thread.yield();
                } else if (backoffCntr < 3100) {
                    Thread.sleep(1);
                } else {
                    Thread.sleep(100);
                }
            } catch (InterruptedException e) {}
            backoffCntr++;
        }
    }

    private void handleExceptionImpl(Throwable th) {
        if (currentException.get() != null) {
            return;
        }
        leave();
        currentException.set(th);
        try {
            if (th instanceof ExitException) {
                exitImpl(((ExitException)th).exitCode());
            } else {
                if (exceptionHandler != null) {
                    try {
                        exceptionHandler.invoke(null, th);
                    } catch (Throwable ignored) {
                    }
                } else {
                    // Do not call send(Command). Exception messages should not
                    // go to speculative buffers!
                    enqueue(new ErrorCommand(th));
                }
            }
        } finally {
            currentException.set(null);
        }
    }

    private void startImpl() {
        if (timerHandlers != null && timerHandlers.length != 0) {
            timer = new Timer(true);
            RunnableGenerator gen = getRunnableGenerator();
            Runnable[] runnables = new Runnable[timerHandlers.length];
            if (gen != null) {
                generateRunnables(gen, runnables);
            } else {
                wrapToRunnables(runnables);
            }
            for (int index = 0; index < timerHandlers.length; index++) {
                Method m = timerHandlers[index];
                OnTimer tp = m.getAnnotation(OnTimer.class);
                long period = tp.value();
                final Runnable r = runnables[index];
                timer.schedule(new TimerTask() {
                    @Override
                    public void run() { r.run(); }
                }, period, period);
            }
        }

        if (! lowMemHandlers.isEmpty()) {
            initMemoryMBean();
            initMemoryListener();
            NotificationEmitter emitter = (NotificationEmitter) memoryMBean;
            emitter.addNotificationListener(memoryListener, null, null);
        }

        leave();
    }

    private void generateRunnables(RunnableGenerator gen, Runnable[] runnables) {
        final MemoryClassLoader loader = AccessController.doPrivileged(
            new PrivilegedAction<MemoryClassLoader>() {
                @Override
                public MemoryClassLoader run() {
                    return new MemoryClassLoader(clazz.getClassLoader());
                }
            });

        for (int index = 0; index < timerHandlers.length; index++) {
            Method m = timerHandlers[index];
            try {
                final String clzName = "com/sun/btrace/BTraceRunnable$" + index;
                final byte[] buf = gen.generate(m, clzName);
                Class cls = AccessController.doPrivileged(
                    new PrivilegedExceptionAction<Class>() {
                        @Override
                        public Class run() throws Exception {
                             return loader.loadClass(clzName.replace('/', '.'), buf);
                        }
                    });
                runnables[index] = (Runnable) cls.newInstance();
            } catch (RuntimeException re) {
                throw re;
            } catch (Exception exp) {
                throw new RuntimeException(exp);
            }
        }
    }

    private void wrapToRunnables(Runnable[] runnables) {
        for (int index = 0; index < timerHandlers.length; index++) {
            final Method m = timerHandlers[index];
            runnables[index] = new Runnable() {
                @Override
                public void run() {
                    try {
                        m.invoke(null, (Object[])null);
                    } catch (Throwable th) {
                    }
                }
            };
        }
    }

    private synchronized void exitImpl(int exitCode) {
        if (exitHandler != null) {
            try {
                exitHandler.invoke(null, exitCode);
            } catch (Throwable ignored) {
            }
        }
        disabled = true;
        if (timer != null) {
            timer.cancel();
        }

        if (memoryListener != null && memoryMBean != null) {
            NotificationEmitter emitter = (NotificationEmitter) memoryMBean;
            try {
                emitter.removeNotificationListener(memoryListener);
            } catch (ListenerNotFoundException lnfe) {}
        }

        if (threadPool != null) {
            threadPool.shutdownNow();
        }

        send(new ExitCommand(exitCode));
    }

    private static Perf getPerf() {
        if (perf == null) {
            synchronized(BTraceRuntime.class) {
                if (perf == null) {
                    perf = (Perf) AccessController.doPrivileged(new Perf.GetPerfAction());
    }
            }
        }
        return perf;
    }

    private static byte[] getStringBytes(String value) {
        byte[] v = null;
        try {
            v = value.getBytes("UTF-8");
        } catch (java.io.UnsupportedEncodingException e) {
            throw new RuntimeException(e);
        }
        byte[] v1 = new byte[v.length+1];
        System.arraycopy(v, 0, v1, 0, v.length);
        v1[v.length] = '\0';
        return v1;
    }

    private Class defineClassImpl(byte[] code, boolean mustBeBootstrap) {
        ClassLoader loader = null;
        if (! mustBeBootstrap) {
            loader = new ClassLoader(null) {};
        }
        Class cl = unsafe.defineClass(className, code, 0, code.length, loader, null);
        unsafe.ensureClassInitialized(cl);
        return cl;
    }

    private void init(Class cl) {
        if (this.clazz != null) {
            return;
        }

        this.clazz = cl;
        List<Method> timersList = new ArrayList<>();
        this.eventHandlers = new HashMap<>();
        this.lowMemHandlers = new HashMap<>();

        Method[] methods = clazz.getMethods();
        for (Method m : methods) {
            int modifiers = m.getModifiers();
            if (! Modifier.isStatic(modifiers)) {
                continue;
            }

            OnEvent oev = m.getAnnotation(OnEvent.class);
            if (oev != null && m.getParameterTypes().length == 0) {
                eventHandlers.put(oev.value(), m);
            }

            OnError oer = m.getAnnotation(OnError.class);
            if (oer != null) {
                Class[] argTypes = m.getParameterTypes();
                if (argTypes.length == 1 && argTypes[0] == Throwable.class) {
                    this.exceptionHandler = m;
                }
            }

            OnExit oex = m.getAnnotation(OnExit.class);
            if (oex != null) {
                Class[] argTypes = m.getParameterTypes();
                if (argTypes.length == 1 && argTypes[0] == int.class) {
                    this.exitHandler = m;
                }
            }

            OnTimer ot = m.getAnnotation(OnTimer.class);
            if (ot != null && m.getParameterTypes().length == 0) {
                timersList.add(m);
            }

            OnLowMemory olm = m.getAnnotation(OnLowMemory.class);
            if (olm != null) {
                Class[] argTypes = m.getParameterTypes();
                if ((argTypes.length == 0) ||
                    (argTypes.length == 1 && argTypes[0] == MemoryUsage.class)) {
                    lowMemHandlers.put(olm.pool(), m);
                }
            }
        }

        initMemoryPoolList();
        for (MemoryPoolMXBean mpoolBean : memPoolList) {
            String name = mpoolBean.getName();
            if (lowMemHandlers.containsKey(name)) {
                Method m = lowMemHandlers.get(name);
                OnLowMemory olm = m.getAnnotation(OnLowMemory.class);
                if (mpoolBean.isUsageThresholdSupported()) {
                    mpoolBean.setUsageThreshold(olm.threshold());
                }
            }
        }

        timerHandlers = new Method[timersList.size()];
        timersList.toArray(timerHandlers);

        try {
            level = cl.getDeclaredField("$btrace$$level");
            level.setAccessible(true);
        } catch (Throwable e) {
            debugPrint("Instrumentation level setting not available");
        }

        BTraceMBean.registerMBean(clazz);
    }

    private static String resolveFileName(String name) {
        if (name.indexOf(File.separatorChar) != -1) {
            throw new IllegalArgumentException("directories are not allowed");
        }
        StringBuilder buf = new StringBuilder();
        buf.append('.');
        buf.append(File.separatorChar);
        BTraceRuntime runtime = getCurrent();
        buf.append("btrace");
        if (runtime.args != null && runtime.args.length > 0) {
            buf.append(runtime.args[0]);
        }
        buf.append(File.separatorChar);
        buf.append(runtime.className);
        new File(buf.toString()).mkdirs();
        buf.append(File.separatorChar);
        buf.append(name);
        return buf.toString();
    }

    private static void loadLibrary(final ClassLoader cl) {
        AccessController.doPrivileged(new PrivilegedAction() {
            @Override
            public Object run() {
                loadBTraceLibrary(cl);
                return null;
            }
        });
    }

    private static void loadBTraceLibrary(final ClassLoader loader) {
        boolean isSolaris = System.getProperty("os.name").equals("SunOS");
        if (isSolaris) {
            try {
                System.loadLibrary("btrace");
                dtraceEnabled = true;
            } catch (LinkageError le) {
                if (loader == null ||
                    loader.getResource("com/sun/btrace") == null) {
                    warning("cannot load libbtrace.so, will miss DTrace probes from BTrace");
                    return;
                }
                String path = loader.getResource("com/sun/btrace").toString();
                int archSeparator = path.indexOf("!");
                if (archSeparator != -1) {
                    path = path.substring(0, archSeparator);
                    path = path.substring("jar:".length(), path.lastIndexOf('/'));
                } else {
                    int buildSeparator = path.indexOf("/classes/");
                    if (buildSeparator != -1) {
                        path = path.substring(0, buildSeparator);
                    }
                }
                String cpu = System.getProperty("os.arch");
                if (cpu.equals("x86")) {
                    cpu = "i386";
                }
                path += "/" + cpu + "/libbtrace.so";
                try {
                    path = new File(new URI(path)).getAbsolutePath();
                } catch (RuntimeException re) {
                    throw re;
                } catch (Exception e) {
                    throw new RuntimeException(e);
                }
                try {
                    System.load(path);
                    dtraceEnabled = true;
                } catch (LinkageError le1) {
                    warning("cannot load libbtrace.so, will miss DTrace probes from BTrace");
                }
            }
        }
    }

    private static void setupCmdQueueParams() {
        String maxQLen = System.getProperty(CMD_QUEUE_LIMIT_KEY, null);
        if (maxQLen == null) {
            CMD_QUEUE_LIMIT = CMD_QUEUE_LIMIT_DEFAULT;
//            debugPrint("\"" + CMD_QUEUE_LIMIT_KEY + "\" not provided. " +
//                    "Using the default cmd queue limit of " + CMD_QUEUE_LIMIT_DEFAULT);
        } else {
            try {
                CMD_QUEUE_LIMIT = Integer.parseInt(maxQLen);
//                debugPrint("The cmd queue limit set to " + CMD_QUEUE_LIMIT);
            } catch (NumberFormatException e) {
                warning("\"" + maxQLen + "\" is not a valid int number. " +
                        "Using the default cmd queue limit of " + CMD_QUEUE_LIMIT_DEFAULT);
                CMD_QUEUE_LIMIT = CMD_QUEUE_LIMIT_DEFAULT;
            }
        }
    }

    private void debugPrint(String msg) {
        debug.debug(msg);
    }

    private void debugPrint(Throwable t) {
        debug.debug(t);
    }

    private static void warning(String msg) {
        DebugSupport.warning(msg);
    }

    private static void warning(Throwable t) {
        DebugSupport.warning(t);
    }
}<|MERGE_RESOLUTION|>--- conflicted
+++ resolved
@@ -110,10 +110,6 @@
 import java.lang.management.OperatingSystemMXBean;
 import java.lang.reflect.Field;
 import java.util.HashSet;
-<<<<<<< HEAD
-import java.util.Queue;
-=======
->>>>>>> 4a185a80
 import java.util.concurrent.Callable;
 import java.util.concurrent.atomic.AtomicBoolean;
 
@@ -298,11 +294,7 @@
     private volatile NotificationListener memoryListener;
 
     // Command queue for the client
-<<<<<<< HEAD
-    private volatile MpscArrayQueue<Command> queue;
-=======
     private final MpscArrayQueue<Command> queue;
->>>>>>> 4a185a80
 
     private static class SpeculativeQueueManager {
         // maximum number of speculative buffers
@@ -393,36 +385,7 @@
     private final SpeculativeQueueManager specQueueManager;
     // background thread that sends Commands to the handler
     private volatile Thread cmdThread;
-<<<<<<< HEAD
-    private Instrumentation instrumentation;
-=======
     private final Instrumentation instrumentation;
-
-    private final AtomicBoolean exitting = new AtomicBoolean(false);
-    private final MessagePassingQueue.WaitStrategy waitStrategy = new MessagePassingQueue.WaitStrategy() {
-        @Override
-        public int idle(int i) {
-            if (exitting.get()) return 0;
-            try {
-                if (i < 3000) {
-                    Thread.yield();
-                } else if (i < 3100) {
-                    Thread.sleep(1);
-                } else {
-                    Thread.sleep(500);
-                }
-            } catch (InterruptedException e) {
-            }
-            return i+1;
-        }
-    };
-    private final MessagePassingQueue.ExitCondition exitCondition = new MessagePassingQueue.ExitCondition() {
-        @Override
-        public boolean keepRunning() {
-            return !exitting.get();
-        }
-    };
->>>>>>> 4a185a80
 
     private final AtomicBoolean exitting = new AtomicBoolean(false);
     private final MessagePassingQueue.WaitStrategy waitStrategy = new MessagePassingQueue.WaitStrategy() {
