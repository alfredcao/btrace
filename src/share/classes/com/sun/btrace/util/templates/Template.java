--- conflicted
+++ resolved
@@ -104,11 +104,8 @@
                 String[] kv = t.split("=");
                 if (kv.length == 2) {
                     tMap.put(kv[0], kv[1]);
-<<<<<<< HEAD
-=======
                 } else {
                     tMap.put(kv[0], "");
->>>>>>> 4a185a80
                 }
             } else {
                 tMap.put(t, "");
